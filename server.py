<<<<<<< HEAD
=======
import argparse
from datetime import datetime, timedelta
import select
import time
import sys
>>>>>>> d7c0ff90
import socket
import json
import threading
from typing import Dict, Any, Optional
import subprocess
import uuid
<<<<<<< HEAD
import platform

=======
>>>>>>> d7c0ff90
from packet import (
    BasePacket,
    ChatMessagePacket,
    NodeDiscoveryPacket,
    NodeDiscoveryReplyPacket,
    NodeLeavePacket,
    LeaderElectionStartPacket,
    LeaderAnnouncePacket,
)


# TODO: Add broadcast recipients
# TODO: Check of recipient on broadcast packets

# TODO: Multiple servers can't start at the first DISCOVERY_TIMEOUT seconds

# TODO: Implement Logical Ring for leader election
# TODO: Implement LCR algorithm for leader election
# TODO: Implement heartbeat on the logical ring
# TODO: Implement server leave




class ChatServer:

    # Initialization
    def __init__(self, config_path: str = "config.json"):

        # Load configuration
        self.config = self.load_config(config_path)

        # Server network configuration
        self.BROADCAST_IP = self.config["network"]["BROADCAST_IP"]
        self.BROADCAST_PORT = self.config["network"]["BROADCAST_PORT"]
        self.MULTICAST_IP = self.config["network"]["MULTICAST_IP"]
        self.MULTICAST_PORT = self.config["network"]["MULTICAST_PORT"]
<<<<<<< HEAD
        self.SERVER_IP = self.get_server_ip()
        self.UNICAST_PORT = self.config["network"]["UNICAST_PORT"]
=======
        self.UNICAST_IP = subprocess.getoutput("hostname -I | awk '{print $1}'")
>>>>>>> d7c0ff90
        self.BUFFER_SIZE = self.config["network"]["BUFFER_SIZE"]
        self.DISCOVERY_TIMEOUT = self.config["network"]["DISCOVERY_TIMEOUT"]

        parser = argparse.ArgumentParser(description="Chat Server")
        parser.add_argument(
            "--unicast-port",
            type=int,
            required=True,
            help="Unicast port for the server",
        )
        args = parser.parse_args()
        self.UNICAST_PORT = args.unicast_port

        # Server state
        self.server_id = str(uuid.uuid1())
        self.is_leader = False
        self.current_leader = None
        self.is_running = False
        self.last_discovery_request_time = None

        self.discovery_reply_receive = threading.Event()

        # Communication sockets
        self.broadcast_socket: Optional[socket.socket] = None
        self.multicast_socket: Optional[socket.socket] = None
        self.unicast_socket: Optional[socket.socket] = None

        # Servers in the network
        self.server_list = {
            self.server_id: {
                "UNICAST_IP": self.UNICAST_IP,
                "server_port": self.UNICAST_PORT,
                "is_leader": self.is_leader,
                "chat_groups": [],
            },
        }

        self.clients = self.config["chat"]["users"]

<<<<<<< HEAD
    # Get Server IP

    def get_server_ip(self):
        os_name = platform.system()

        if os_name == "Linux":
            # Use hostname -I and awk for Linux
            try:
                return subprocess.getoutput("hostname -I | awk '{print $1}'")
            except Exception as e:
                print(f"Error retrieving IP on Linux: {e}")
                return None
        elif os_name == "Windows":
            # Use socket for Windows
            try:
                hostname = socket.gethostname()
                return socket.gethostbyname(hostname)
            except Exception as e:
                print(f"Error retrieving IP on Windows: {e}")
                return None
        elif os_name == "Darwin":  # macOS
            # Use socket or ifconfig for macOS
            try:
                result = subprocess.getoutput("ifconfig | grep 'inet ' | grep -v 127.0.0.1 | awk '{print $2}'")
                if result:
                    return result.split('\n')[0]  # Return the first found IP
                else:
                    hostname = socket.gethostname()
                    return socket.gethostbyname(hostname)
            except Exception as e:
                print(f"Error retrieving IP on macOS: {e}")
                return None
        else:
            print("Unsupported OS.")
            return None

    def get_multicast_address(self, user_group):
        return self.config["chat"]["groups"][user_group]["multicast_ip"],\
            self.config["chat"]["groups"][user_group]["multicast_port"]
=======
    #
>>>>>>> d7c0ff90
    # Configuration
    def load_config(self, config_path: str) -> Dict[str, Any]:
        try:
            with open(config_path, "r") as config_file:
                config = json.load(config_file)
            return config
        except (FileNotFoundError, json.JSONDecodeError) as e:
            self.logger(f"Error loading configuration: {e}")
            return {}

    #
    # Validation
    def is_valid_sender(self, sender: str) -> bool:
        pass

    def is_valid_recipient(self, recipient: str) -> bool:
        return recipient in self.clients

    #
    # Packet Sending
    def send_unicast(self, packet: BasePacket, recipient_ip: str, recipient_port: int):
        try:
            serialized_packet = packet.serialize()
            self.unicast_socket.sendto(
                serialized_packet, (recipient_ip, recipient_port)
            )
        except Exception as e:
            self.logger(f"Error sending unicast packet: {e}")

    def send_multicast(self, packet: BasePacket):
        try:
            serialized_packet = packet.serialize()
            self.multicast_socket.sendto(
                serialized_packet, (self.MULTICAST_IP, self.MULTICAST_PORT)
            )
        except Exception as e:
            self.logger(f"Error sending multicast packet: {e}")

    def send_broadcast(self, packet: BasePacket):

        try:
            serialized_packet = packet.serialize()
            self.broadcast_socket.sendto(
                serialized_packet, (self.BROADCAST_IP, self.BROADCAST_PORT)
            )
        except Exception as e:
            self.logger(f"Error sending broadcast packet: {e}")

    #
    # Packet Handlers
    def packet_handler(self, raw_packet: bytes, packet_ip: str, packet_port: int):

        try:
            packet = BasePacket.deserialize(raw_packet)

            if isinstance(packet, ChatMessagePacket):
                self.on_chat_message(
                    packet=packet, packet_ip=packet_ip, packet_port=packet_port
                )
            elif isinstance(packet, NodeDiscoveryPacket):
                self.on_node_discovery(
                    packet=packet, packet_ip=packet_ip, packet_port=packet_port
                )
            elif isinstance(packet, NodeDiscoveryReplyPacket):
                self.on_node_discovery_reply(
                    packet=packet, packet_ip=packet_ip, packet_port=packet_port
                )
            elif isinstance(packet, NodeLeavePacket):
                self.on_node_leave(
                    packet=packet, packet_ip=packet_ip, packet_port=packet_port
                )
            elif isinstance(packet, LeaderElectionStartPacket):
                self.on_leader_election(
                    packet=packet, packet_ip=packet_ip, packet_port=packet_port
                )
            elif isinstance(packet, LeaderAnnouncePacket):
                self.on_leader_announce(
                    packet=packet, packet_ip=packet_ip, packet_port=packet_port
                )
            else:
                self.logger(f"Unknown packet type: {packet.get_packet_type()}")
        except Exception as e:
            self.logger(f"Error processing packet: {e}")

<<<<<<< HEAD
    def _message_handler(self, packet: MessagePacket):
        """
        Handle incoming chat messages and multicast them.

        :param packet: Message packet
        """
        print(f"[Message] {packet.sender} -> {packet.recipient}: {packet.message}")

        # Serialize the packet
        serialized_packet = packet.serialize()

        multicast_ip, multicast_port = self.get_multicast_address(packet.recipient)

        # Send message to the multicast group
        self.multicast_socket.sendto(serialized_packet, (multicast_ip, multicast_port))
        print(f"[Multicast] Forwarded message to {multicast_ip}:{multicast_port}")
=======
    def on_chat_message(
        self, packet: ChatMessagePacket, packet_ip: str, packet_port: int
    ):
        pass

    def on_node_discovery(
        self, packet: NodeDiscoveryPacket, packet_ip: str, packet_port: int
    ):

        if self.is_leader:
            # Check if the server already exists in the system
            if packet.sender_id in self.server_list:
                if packet.sender_id == self.server_id:
                    return
                else:
                    self.logger(
                        f"Server ID: {packet.sender_id} already exists in the system."
                    )
                    return

            self.server_list[packet.sender_id] = {
                "UNICAST_IP": packet.unicast_ip,
                "server_port": packet.unicast_port,
                "is_leader": False,
            }
            self.logger(f"Server ID: {packet.sender_id} Joined to the system")

            # Reply to the new server with the current server list
            reply_packet = NodeDiscoveryReplyPacket(
                sender_id=self.server_id, server_list=self.server_list
            )
            self.send_unicast(
                packet=reply_packet,
                recipient_ip=packet.unicast_ip,
                recipient_port=packet.unicast_port,
            )

    def on_node_discovery_reply(
        self, packet: NodeDiscoveryReplyPacket, packet_ip: str, packet_port: int
    ):
        # Set the event to indicate the reply is received
        # Breaks the discovery wait loop in the thread
        self.discovery_reply_receive.set()
>>>>>>> d7c0ff90

        if datetime.now() - self.last_discovery_request_time < timedelta(seconds=5):

            self.server_list = packet.server_list
            self.logger("Joined to the existing system, Server list updated")

            # Start the leader election process
            leader_election_start_packet = LeaderElectionStartPacket(
                sender_id=self.server_id
            )
            self.send_unicast(leader_election_start_packet, packet_ip, packet_port)
        else:
            self.logger("Outdated discovery reply packet received")

    def on_node_leave(self, packet: NodeLeavePacket, packet_ip: str, packet_port: int):
        pass

    def on_leader_election(
        self, packet: LeaderElectionStartPacket, packet_ip: str, packet_port: int
    ):

        self.logger("Leader election process started")

        # TODO: TEMPORARY
        self.become_leader()

    def on_leader_announce(
        self, packet: LeaderAnnouncePacket, packet_ip: str, packet_port: int
    ):

        self.server_list = packet.server_list

        self.logger(f"Leader announced, Server list updated: {self.server_list}")

    def on_heartbeat(self):

        pass

    #
    # Functionalities
    def become_leader(self):
        self.is_leader = True
        for server in self.server_list.values():
            server["is_leader"] = False
        self.server_list[self.server_id]["is_leader"] = True
        self.logger("Server is now the leader")
        self.distribute_chat_groups()

        leader_announce_packet = LeaderAnnouncePacket(
            sender_id=self.server_id, server_list=self.server_list
        )
        self.send_broadcast(leader_announce_packet)

    def send_heartbeat(self):
        pass

    def distribute_chat_groups(self):

        chat_groups = self.config["chat"]["groups"]
        number_of_servers = len(self.server_list)

        # Distribute chat groups to servers as evenly as possible
        server_ids = list(self.server_list.keys())
        group_assignments = {server_id: [] for server_id in server_ids}

        for i, group in enumerate(chat_groups):
            server_id = server_ids[i % number_of_servers]
            group_assignments[server_id].append(group)

        # Update server list with group assignments
        for server_id, groups in group_assignments.items():
            self.server_list[server_id]["chat_groups"] = groups

    def logger(self, message):

        # sys.stdout.write(f"{self.server_id} [{datetime.now()}] {message}\n")
        sys.stdout.write(f"{self.server_id[:5]} || {message}\n")
    
    def uuid1_to_timestamp(self, uuid1):
        # Extract the timestamp components from the UUID
        timestamp = (uuid1.time - 0x01B21DD213814000) / 1e7  # Convert to seconds
        # UUID epoch starts at 1582-10-15, convert to standard datetime
        return datetime(1970, 1, 1) + timedelta(seconds=timestamp)


    #
    # Packet Listeners
    def receive_broadcast_packets(self):

        self.logger(f"Listening {self.BROADCAST_IP}:{self.BROADCAST_PORT}")
        while self.is_running:
            try:
                data, addr = self.broadcast_socket.recvfrom(self.BUFFER_SIZE)
                self.packet_handler(
                    raw_packet=data, packet_ip=addr[0], packet_port=addr[1]
                )

            except Exception as e:
                self.logger(f"Error receiving a broadcast packet: {e}")

    def receive_multicast_packets(self):

        self.logger(f"Listening {self.MULTICAST_IP}:{self.MULTICAST_PORT}")
        while self.is_running:
            try:
                data, addr = self.multicast_socket.recvfrom(self.BUFFER_SIZE)
                self.packet_handler(
                    raw_packet=data, packet_ip=addr[0], packet_port=addr[1]
                )

            except Exception as e:
                self.logger(f"Error receiving a multicast packet: {e}")

    def receive_unicast_packets(self):

        self.logger(f"Listening {self.UNICAST_IP}:{self.UNICAST_PORT}")
        while self.is_running:
            try:
                data, addr = self.unicast_socket.recvfrom(self.BUFFER_SIZE)
                self.packet_handler(
                    raw_packet=data, packet_ip=addr[0], packet_port=addr[1]
                )

            except Exception as e:
                self.logger(f"Error receiving a unicast packet: {e}")

    # Server Operations
    def start_server(self):
<<<<<<< HEAD
        """
        Start the server to listen for incoming packets.
        """
=======

        self.is_running = True
        self.logger(f"Server Started")

        # Bind the broadcast socket
>>>>>>> d7c0ff90
        try:
            # Setup Broadcast Socket
            self.broadcast_socket = socket.socket(socket.AF_INET, socket.SOCK_DGRAM)
            self.broadcast_socket.setsockopt(socket.SOL_SOCKET, socket.SO_REUSEADDR, 1)
            self.broadcast_socket.setsockopt(socket.SOL_SOCKET, socket.SO_BROADCAST, 1)
<<<<<<< HEAD
            self.broadcast_socket.bind((self.SERVER_IP, self.BROADCAST_PORT))

            # Setup Multicast Socket
            self.multicast_socket = socket.socket(socket.AF_INET, socket.SOCK_DGRAM, socket.IPPROTO_UDP)
            self.multicast_socket.setsockopt(socket.IPPROTO_IP, socket.IP_MULTICAST_TTL, 2)

            print(f"Server is listening on {self.SERVER_IP}:{self.BROADCAST_PORT}")

            self.is_running = True
            receive_broadcast_thread = threading.Thread(target=self._receive_broadcast_packets)
            receive_broadcast_thread.start()
            receive_broadcast_thread.join()
=======
            self.broadcast_socket.bind((self.BROADCAST_IP, self.BROADCAST_PORT))
        except Exception as e:
            self.logger(f"Broadcast port binding error: {e}")

        # Bind the multicast socket
        try:
            self.multicast_socket = socket.socket(socket.AF_INET, socket.SOCK_DGRAM)
            self.multicast_socket.setsockopt(socket.SOL_SOCKET, socket.SO_REUSEADDR, 1)
            self.multicast_socket.bind((self.MULTICAST_IP, self.MULTICAST_PORT))
        except Exception as e:
            self.logger(f"Multicast port binding error: {e}")

        # Bind the unicast socket
        try:
            self.unicast_socket = socket.socket(socket.AF_INET, socket.SOCK_DGRAM)
            self.unicast_socket.setsockopt(socket.SOL_SOCKET, socket.SO_REUSEADDR, 1)
            self.unicast_socket.bind((self.UNICAST_IP, self.UNICAST_PORT))
        except Exception as e:
            self.logger(f"Unicast port binding error: {e}")

        # Start the broadcast listening thread
        try:
            receive_broadcast_thread = threading.Thread(
                target=self.receive_broadcast_packets
            )

            receive_broadcast_thread.start()
        except Exception as e:
            self.logger(f"Broadcast listening thread error: {e}")

        # Start the multicast listening thread
        try:
            receive_multicast_thread = threading.Thread(
                target=self.receive_multicast_packets
            )
>>>>>>> d7c0ff90

            receive_multicast_thread.start()
        except Exception as e:
<<<<<<< HEAD
            print(f"Server startup error: {e}")
        finally:
            if self.broadcast_socket:
                self.broadcast_socket.close()
            if self.multicast_socket:
                self.multicast_socket.close()
=======
            self.logger(f"Multicast listening thread error: {e}")

        # Start the unicast listening thread
        try:
            receive_unicast_thread = threading.Thread(
                target=self.receive_unicast_packets
            )

            receive_unicast_thread.start()
        except Exception as e:
            self.logger(f"Unicast listening thread error: {e}")

        # Broadcast the discovery message
        discovery_packet = NodeDiscoveryPacket(
            sender_id=self.server_id,
            unicast_ip=self.UNICAST_IP,
            unicast_port=self.UNICAST_PORT,
        )
        self.send_broadcast(discovery_packet)
        self.last_discovery_request_time = datetime.now()

        # Start the discovery wait thread
        try:
            timeout_thread = threading.Thread(target=self.discovery_reply_wait)
            timeout_thread.start()
        except Exception as e:
            self.logger(f"Discovery wait thread error: {e}")

    def discovery_reply_wait(self):
        self.logger("Waiting for existing systems in the network")
        start_time = datetime.now()
        while True:
            if datetime.now() - start_time > timedelta(seconds=self.DISCOVERY_TIMEOUT):
                self.logger("No existing system found in the network")
                self.become_leader()
                break
            if self.discovery_reply_receive.is_set():
                self.logger("Existing system found in the network")
                break
>>>>>>> d7c0ff90

    def stop_server(self):

        self.is_running = False
        if self.broadcast_socket:
            self.broadcast_socket.close()
        if self.multicast_socket:
            self.multicast_socket.close()
        # TODO: What happens if we use TCP?
        if self.unicast_socket:
            self.unicast_socket.close()
        self.logger("Server stopped.")


def main():

    server = ChatServer()
    try:
        server.start_server()
    except KeyboardInterrupt:
        server.stop_server()


if __name__ == "__main__":
    main()<|MERGE_RESOLUTION|>--- conflicted
+++ resolved
@@ -1,22 +1,16 @@
-<<<<<<< HEAD
-=======
 import argparse
 from datetime import datetime, timedelta
 import select
 import time
 import sys
->>>>>>> d7c0ff90
 import socket
 import json
 import threading
 from typing import Dict, Any, Optional
 import subprocess
 import uuid
-<<<<<<< HEAD
 import platform
 
-=======
->>>>>>> d7c0ff90
 from packet import (
     BasePacket,
     ChatMessagePacket,
@@ -54,12 +48,7 @@
         self.BROADCAST_PORT = self.config["network"]["BROADCAST_PORT"]
         self.MULTICAST_IP = self.config["network"]["MULTICAST_IP"]
         self.MULTICAST_PORT = self.config["network"]["MULTICAST_PORT"]
-<<<<<<< HEAD
-        self.SERVER_IP = self.get_server_ip()
-        self.UNICAST_PORT = self.config["network"]["UNICAST_PORT"]
-=======
-        self.UNICAST_IP = subprocess.getoutput("hostname -I | awk '{print $1}'")
->>>>>>> d7c0ff90
+        self.UNICAST_IP = self.get_server_ip()
         self.BUFFER_SIZE = self.config["network"]["BUFFER_SIZE"]
         self.DISCOVERY_TIMEOUT = self.config["network"]["DISCOVERY_TIMEOUT"]
 
@@ -99,7 +88,6 @@
 
         self.clients = self.config["chat"]["users"]
 
-<<<<<<< HEAD
     # Get Server IP
 
     def get_server_ip(self):
@@ -139,9 +127,6 @@
     def get_multicast_address(self, user_group):
         return self.config["chat"]["groups"][user_group]["multicast_ip"],\
             self.config["chat"]["groups"][user_group]["multicast_port"]
-=======
-    #
->>>>>>> d7c0ff90
     # Configuration
     def load_config(self, config_path: str) -> Dict[str, Any]:
         try:
@@ -171,6 +156,7 @@
         except Exception as e:
             self.logger(f"Error sending unicast packet: {e}")
 
+
     def send_multicast(self, packet: BasePacket):
         try:
             serialized_packet = packet.serialize()
@@ -226,28 +212,18 @@
         except Exception as e:
             self.logger(f"Error processing packet: {e}")
 
-<<<<<<< HEAD
-    def _message_handler(self, packet: MessagePacket):
-        """
-        Handle incoming chat messages and multicast them.
-
-        :param packet: Message packet
-        """
-        print(f"[Message] {packet.sender} -> {packet.recipient}: {packet.message}")
-
+    def on_chat_message(
+        self, packet: ChatMessagePacket, packet_ip: str, packet_port: int
+    ):
         # Serialize the packet
         serialized_packet = packet.serialize()
 
-        multicast_ip, multicast_port = self.get_multicast_address(packet.recipient)
+        multicast_ip, multicast_port = self.get_multicast_address(packet.chat_group)
 
         # Send message to the multicast group
         self.multicast_socket.sendto(serialized_packet, (multicast_ip, multicast_port))
         print(f"[Multicast] Forwarded message to {multicast_ip}:{multicast_port}")
-=======
-    def on_chat_message(
-        self, packet: ChatMessagePacket, packet_ip: str, packet_port: int
-    ):
-        pass
+
 
     def on_node_discovery(
         self, packet: NodeDiscoveryPacket, packet_ip: str, packet_port: int
@@ -287,7 +263,6 @@
         # Set the event to indicate the reply is received
         # Breaks the discovery wait loop in the thread
         self.discovery_reply_receive.set()
->>>>>>> d7c0ff90
 
         if datetime.now() - self.last_discovery_request_time < timedelta(seconds=5):
 
@@ -323,8 +298,10 @@
         self.logger(f"Leader announced, Server list updated: {self.server_list}")
 
     def on_heartbeat(self):
-
         pass
+
+
+
 
     #
     # Functionalities
@@ -416,36 +393,16 @@
 
     # Server Operations
     def start_server(self):
-<<<<<<< HEAD
-        """
-        Start the server to listen for incoming packets.
-        """
-=======
 
         self.is_running = True
         self.logger(f"Server Started")
 
         # Bind the broadcast socket
->>>>>>> d7c0ff90
         try:
             # Setup Broadcast Socket
             self.broadcast_socket = socket.socket(socket.AF_INET, socket.SOCK_DGRAM)
             self.broadcast_socket.setsockopt(socket.SOL_SOCKET, socket.SO_REUSEADDR, 1)
             self.broadcast_socket.setsockopt(socket.SOL_SOCKET, socket.SO_BROADCAST, 1)
-<<<<<<< HEAD
-            self.broadcast_socket.bind((self.SERVER_IP, self.BROADCAST_PORT))
-
-            # Setup Multicast Socket
-            self.multicast_socket = socket.socket(socket.AF_INET, socket.SOCK_DGRAM, socket.IPPROTO_UDP)
-            self.multicast_socket.setsockopt(socket.IPPROTO_IP, socket.IP_MULTICAST_TTL, 2)
-
-            print(f"Server is listening on {self.SERVER_IP}:{self.BROADCAST_PORT}")
-
-            self.is_running = True
-            receive_broadcast_thread = threading.Thread(target=self._receive_broadcast_packets)
-            receive_broadcast_thread.start()
-            receive_broadcast_thread.join()
-=======
             self.broadcast_socket.bind((self.BROADCAST_IP, self.BROADCAST_PORT))
         except Exception as e:
             self.logger(f"Broadcast port binding error: {e}")
@@ -481,18 +438,9 @@
             receive_multicast_thread = threading.Thread(
                 target=self.receive_multicast_packets
             )
->>>>>>> d7c0ff90
 
             receive_multicast_thread.start()
         except Exception as e:
-<<<<<<< HEAD
-            print(f"Server startup error: {e}")
-        finally:
-            if self.broadcast_socket:
-                self.broadcast_socket.close()
-            if self.multicast_socket:
-                self.multicast_socket.close()
-=======
             self.logger(f"Multicast listening thread error: {e}")
 
         # Start the unicast listening thread
@@ -532,7 +480,6 @@
             if self.discovery_reply_receive.is_set():
                 self.logger("Existing system found in the network")
                 break
->>>>>>> d7c0ff90
 
     def stop_server(self):
 
